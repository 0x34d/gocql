// Copyright (c) 2012 The gocql Authors. All rights reserved.
// Use of this source code is governed by a BSD-style
// license that can be found in the LICENSE file.

package gocql

import (
	"bytes"
	"flag"
<<<<<<< HEAD
	"math"
	"math/big"
=======
	"fmt"
	"log"
>>>>>>> 0a1aa597
	"reflect"
	"strconv"
	"strings"
	"sync"
	"testing"
	"time"
	"unicode"

	"speter.net/go/exp/math/dec/inf"
)

var (
	flagCluster  = flag.String("cluster", "127.0.0.1", "a comma-separated list of host:port tuples")
	flagProto    = flag.Int("proto", 2, "protcol version")
	flagCQL      = flag.String("cql", "3.0.0", "CQL version")
	flagRF       = flag.Int("rf", 1, "replication factor for test keyspace")
	clusterSize  = 1
	clusterHosts []string
)

func init() {
	flag.Parse()
	clusterHosts = strings.Split(*flagCluster, ",")
	clusterSize = len(clusterHosts)
	log.SetFlags(log.Lshortfile | log.LstdFlags)
}

var initOnce sync.Once

func createTable(s *Session, table string) error {
	err := s.Query(table).Consistency(All).Exec()
	if clusterSize > 1 {
		// wait for table definition to propogate
		time.Sleep(250 * time.Millisecond)
	}
	return err
}

func createSession(tb testing.TB) *Session {
	cluster := NewCluster(clusterHosts...)
	cluster.ProtoVersion = *flagProto
	cluster.CQLVersion = *flagCQL
	cluster.Timeout = 5 * time.Second
	cluster.Consistency = Quorum
	cluster.RetryPolicy.NumRetries = 2

	initOnce.Do(func() {
		session, err := cluster.CreateSession()
		if err != nil {
			tb.Fatal("createSession:", err)
		}
		// Drop and re-create the keyspace once. Different tests should use their own
		// individual tables, but can assume that the table does not exist before.
		if err := session.Query(`DROP KEYSPACE gocql_test`).Exec(); err != nil {
			tb.Log("drop keyspace:", err)
		}
		if err := session.Query(fmt.Sprintf(`CREATE KEYSPACE gocql_test
			WITH replication = {
				'class' : 'SimpleStrategy',
				'replication_factor' : %d
			}`, *flagRF)).Consistency(All).Exec(); err != nil {
			tb.Fatal("create keyspace:", err)
		}
		tb.Log("Created keyspace")
		session.Close()
	})
	cluster.Keyspace = "gocql_test"
	session, err := cluster.CreateSession()
	if err != nil {
		tb.Fatal("createSession:", err)
	}

	return session
}

func TestEmptyHosts(t *testing.T) {
	cluster := NewCluster()
	if session, err := cluster.CreateSession(); err == nil {
		session.Close()
		t.Error("expected err, got nil")
	}
}

//TestUseStatementError checks to make sure the correct error is returned when the user tries to execute a use statement.
func TestUseStatementError(t *testing.T) {
	session := createSession(t)
	defer session.Close()

	if err := session.Query("USE gocql_test").Exec(); err != nil {
		if err != ErrUseStmt {
			t.Error("expected ErrUseStmt, got " + err.Error())
		}
	} else {
		t.Error("expected err, got nil.")
	}
}

//TestInvalidKeyspace checks that an invalid keyspace will return promptly and without a flood of connections
func TestInvalidKeyspace(t *testing.T) {
	cluster := NewCluster(clusterHosts...)
	cluster.ProtoVersion = *flagProto
	cluster.CQLVersion = *flagCQL
	cluster.Keyspace = "invalidKeyspace"
	session, err := cluster.CreateSession()
	if err != nil {
		if err != ErrNoConnectionsStarted {
			t.Errorf("Expected ErrNoConnections but got %v", err)
		}
	} else {
		session.Close() //Clean up the session
		t.Error("expected err, got nil.")
	}
}

func TestTracing(t *testing.T) {
	session := createSession(t)
	defer session.Close()

	if err := createTable(session, `CREATE TABLE trace (id int primary key)`); err != nil {
		t.Fatal("create:", err)
	}

	buf := &bytes.Buffer{}
	trace := NewTraceWriter(session, buf)

	if err := session.Query(`INSERT INTO trace (id) VALUES (?)`, 42).Trace(trace).Exec(); err != nil {
		t.Error("insert:", err)
	} else if buf.Len() == 0 {
		t.Error("insert: failed to obtain any tracing")
	}
	buf.Reset()

	var value int
	if err := session.Query(`SELECT id FROM trace WHERE id = ?`, 42).Trace(trace).Scan(&value); err != nil {
		t.Error("select:", err)
	} else if value != 42 {
		t.Errorf("value: expected %d, got %d", 42, value)
	} else if buf.Len() == 0 {
		t.Error("select: failed to obtain any tracing")
	}
}

func TestPaging(t *testing.T) {
	if *flagProto == 1 {
		t.Skip("Paging not supported. Please use Cassandra >= 2.0")
	}

	session := createSession(t)
	defer session.Close()

	if err := createTable(session, "CREATE TABLE paging (id int primary key)"); err != nil {
		t.Fatal("create table:", err)
	}
	for i := 0; i < 100; i++ {
		if err := session.Query("INSERT INTO paging (id) VALUES (?)", i).Exec(); err != nil {
			t.Fatal("insert:", err)
		}
	}

	iter := session.Query("SELECT id FROM paging").PageSize(10).Iter()
	var id int
	count := 0
	for iter.Scan(&id) {
		count++
	}
	if err := iter.Close(); err != nil {
		t.Fatal("close:", err)
	}
	if count != 100 {
		t.Fatalf("expected %d, got %d", 100, count)
	}
}

func TestCAS(t *testing.T) {
	if *flagProto == 1 {
		t.Skip("lightweight transactions not supported. Please use Cassandra >= 2.0")
	}

	session := createSession(t)
	defer session.Close()

	if err := createTable(session, `CREATE TABLE cas_table (
			title   varchar,
			revid   timeuuid,
			PRIMARY KEY (title, revid)
		)`); err != nil {
		t.Fatal("create:", err)
	}

	title, revid := "baz", TimeUUID()
	var titleCAS string
	var revidCAS UUID

	if applied, err := session.Query(`INSERT INTO cas_table (title, revid)
		VALUES (?, ?) IF NOT EXISTS`,
		title, revid).ScanCAS(&titleCAS, &revidCAS); err != nil {
		t.Fatal("insert:", err)
	} else if !applied {
		t.Fatal("insert should have been applied")
	}

	if applied, err := session.Query(`INSERT INTO cas_table (title, revid)
		VALUES (?, ?) IF NOT EXISTS`,
		title, revid).ScanCAS(&titleCAS, &revidCAS); err != nil {
		t.Fatal("insert:", err)
	} else if applied {
		t.Fatal("insert should not have been applied")
	} else if title != titleCAS || revid != revidCAS {
		t.Fatalf("expected %s/%v but got %s/%v", title, revid, titleCAS, revidCAS)
	}
}

func TestBatch(t *testing.T) {
	if *flagProto == 1 {
		t.Skip("atomic batches not supported. Please use Cassandra >= 2.0")
	}

	session := createSession(t)
	defer session.Close()

	if err := createTable(session, `CREATE TABLE batch_table (id int primary key)`); err != nil {
		t.Fatal("create table:", err)
	}

	batch := NewBatch(LoggedBatch)
	for i := 0; i < 100; i++ {
		batch.Query(`INSERT INTO batch_table (id) VALUES (?)`, i)
	}
	if err := session.ExecuteBatch(batch); err != nil {
		t.Fatal("execute batch:", err)
	}

	count := 0
	if err := session.Query(`SELECT COUNT(*) FROM batch_table`).Scan(&count); err != nil {
		t.Fatal("select count:", err)
	} else if count != 100 {
		t.Fatalf("count: expected %d, got %d\n", 100, count)
	}
}

// TestBatchLimit tests gocql to make sure batch operations larger than the maximum
// statement limit are not submitted to a cassandra node.
func TestBatchLimit(t *testing.T) {
	if *flagProto == 1 {
		t.Skip("atomic batches not supported. Please use Cassandra >= 2.0")
	}
	session := createSession(t)
	defer session.Close()

	if err := createTable(session, `CREATE TABLE batch_table2 (id int primary key)`); err != nil {
		t.Fatal("create table:", err)
	}

	batch := NewBatch(LoggedBatch)
	for i := 0; i < 65537; i++ {
		batch.Query(`INSERT INTO batch_table2 (id) VALUES (?)`, i)
	}
	if err := session.ExecuteBatch(batch); err != ErrTooManyStmts {
		t.Fatal("gocql attempted to execute a batch larger than the support limit of statements.")
	}

}

// TestTooManyQueryArgs tests to make sure the library correctly handles the application level bug
// whereby too many query arguments are passed to a query
func TestTooManyQueryArgs(t *testing.T) {
	if *flagProto == 1 {
		t.Skip("atomic batches not supported. Please use Cassandra >= 2.0")
	}
	session := createSession(t)
	defer session.Close()

	if err := createTable(session, `CREATE TABLE too_many_query_args (id int primary key, value int)`); err != nil {
		t.Fatal("create table:", err)
	}

	_, err := session.Query(`SELECT * FROM too_many_query_args WHERE id = ?`, 1, 2).Iter().SliceMap()

	if err == nil {
		t.Fatal("'`SELECT * FROM too_many_query_args WHERE id = ?`, 1, 2' should return an ErrQueryArgLength")
	}

	if err != ErrQueryArgLength {
		t.Fatalf("'`SELECT * FROM too_many_query_args WHERE id = ?`, 1, 2' should return an ErrQueryArgLength, but returned: %s", err)
	}

	batch := session.NewBatch(UnloggedBatch)
	batch.Query("INSERT INTO too_many_query_args (id, value) VALUES (?, ?)", 1, 2, 3)
	err = session.ExecuteBatch(batch)

	if err == nil {
		t.Fatal("'`INSERT INTO too_many_query_args (id, value) VALUES (?, ?)`, 1, 2, 3' should return an ErrQueryArgLength")
	}

	if err != ErrQueryArgLength {
		t.Fatalf("'INSERT INTO too_many_query_args (id, value) VALUES (?, ?)`, 1, 2, 3' should return an ErrQueryArgLength, but returned: %s", err)
	}

}

// TestNotEnoughQueryArgs tests to make sure the library correctly handles the application level bug
// whereby not enough query arguments are passed to a query
func TestNotEnoughQueryArgs(t *testing.T) {
	if *flagProto == 1 {
		t.Skip("atomic batches not supported. Please use Cassandra >= 2.0")
	}
	session := createSession(t)
	defer session.Close()

	if err := createTable(session, `CREATE TABLE not_enough_query_args (id int, cluster int, value int, primary key (id, cluster))`); err != nil {
		t.Fatal("create table:", err)
	}

	_, err := session.Query(`SELECT * FROM not_enough_query_args WHERE id = ? and cluster = ?`, 1).Iter().SliceMap()

	if err == nil {
		t.Fatal("'`SELECT * FROM not_enough_query_args WHERE id = ? and cluster = ?`, 1' should return an ErrQueryArgLength")
	}

	if err != ErrQueryArgLength {
		t.Fatalf("'`SELECT * FROM too_few_query_args WHERE id = ? and cluster = ?`, 1' should return an ErrQueryArgLength, but returned: %s", err)
	}

	batch := session.NewBatch(UnloggedBatch)
	batch.Query("INSERT INTO not_enough_query_args (id, cluster, value) VALUES (?, ?, ?)", 1, 2)
	err = session.ExecuteBatch(batch)

	if err == nil {
		t.Fatal("'`INSERT INTO not_enough_query_args (id, cluster, value) VALUES (?, ?, ?)`, 1, 2' should return an ErrQueryArgLength")
	}

	if err != ErrQueryArgLength {
		t.Fatalf("'INSERT INTO not_enough_query_args (id, cluster, value) VALUES (?, ?, ?)`, 1, 2' should return an ErrQueryArgLength, but returned: %s", err)
	}
}

// TestCreateSessionTimeout tests to make sure the CreateSession function timeouts out correctly
// and prevents an infinite loop of connection retries.
func TestCreateSessionTimeout(t *testing.T) {
	go func() {
		<-time.After(2 * time.Second)
		t.Fatal("no startup timeout")
	}()
	c := NewCluster("127.0.0.1:1")
	_, err := c.CreateSession()

	if err == nil {
		t.Fatal("expected ErrNoConnectionsStarted, but no error was returned.")
	}
	if err != ErrNoConnectionsStarted {
		t.Fatalf("expected ErrNoConnectionsStarted, but received %v", err)
	}
}

func TestSliceMap(t *testing.T) {
	session := createSession(t)
	defer session.Close()
	if err := createTable(session, `CREATE TABLE slice_map_table (
			testuuid       timeuuid PRIMARY KEY,
			testtimestamp  timestamp,
			testvarchar    varchar,
			testbigint     bigint,
			testblob       blob,
			testbool       boolean,
			testfloat      float,
			testdouble     double,
			testint        int,
			testdecimal    decimal,
			testset        set<int>,
<<<<<<< HEAD
			testmap        map<varchar, varchar>,
			testvarint     varint
		)`).Exec(); err != nil {
=======
			testmap        map<varchar, varchar>
		)`); err != nil {
>>>>>>> 0a1aa597
		t.Fatal("create table:", err)
	}
	m := make(map[string]interface{})

	bigInt := new(big.Int)
	if _, ok := bigInt.SetString("830169365738487321165427203929228", 10); !ok {
		t.Fatal("Failed setting bigint by string")
	}

	m["testuuid"] = TimeUUID()
	m["testvarchar"] = "Test VarChar"
	m["testbigint"] = time.Now().Unix()
	m["testtimestamp"] = time.Now().Truncate(time.Millisecond).UTC()
	m["testblob"] = []byte("test blob")
	m["testbool"] = true
	m["testfloat"] = float32(4.564)
	m["testdouble"] = float64(4.815162342)
	m["testint"] = 2343
	m["testdecimal"] = inf.NewDec(100, 0)
	m["testset"] = []int{1, 2, 3, 4, 5, 6, 7, 8, 9}
	m["testmap"] = map[string]string{"field1": "val1", "field2": "val2", "field3": "val3"}
	m["testvarint"] = bigInt
	sliceMap := []map[string]interface{}{m}
	if err := session.Query(`INSERT INTO slice_map_table (testuuid, testtimestamp, testvarchar, testbigint, testblob, testbool, testfloat, testdouble, testint, testdecimal, testset, testmap, testvarint) VALUES (?, ?, ?, ?, ?, ?, ?, ?, ?, ?, ?, ?, ?)`,
		m["testuuid"], m["testtimestamp"], m["testvarchar"], m["testbigint"], m["testblob"], m["testbool"], m["testfloat"], m["testdouble"], m["testint"], m["testdecimal"], m["testset"], m["testmap"], m["testvarint"]).Exec(); err != nil {
		t.Fatal("insert:", err)
	}
	if returned, retErr := session.Query(`SELECT * FROM slice_map_table`).Iter().SliceMap(); retErr != nil {
		t.Fatal("select:", retErr)
	} else {
		if sliceMap[0]["testuuid"] != returned[0]["testuuid"] {
			t.Fatal("returned testuuid did not match")
		}
		if sliceMap[0]["testtimestamp"] != returned[0]["testtimestamp"] {
			t.Fatalf("returned testtimestamp did not match: %v %v", sliceMap[0]["testtimestamp"], returned[0]["testtimestamp"])
		}
		if sliceMap[0]["testvarchar"] != returned[0]["testvarchar"] {
			t.Fatal("returned testvarchar did not match")
		}
		if sliceMap[0]["testbigint"] != returned[0]["testbigint"] {
			t.Fatal("returned testbigint did not match")
		}
		if !reflect.DeepEqual(sliceMap[0]["testblob"], returned[0]["testblob"]) {
			t.Fatal("returned testblob did not match")
		}
		if sliceMap[0]["testbool"] != returned[0]["testbool"] {
			t.Fatal("returned testbool did not match")
		}
		if sliceMap[0]["testfloat"] != returned[0]["testfloat"] {
			t.Fatal("returned testfloat did not match")
		}
		if sliceMap[0]["testdouble"] != returned[0]["testdouble"] {
			t.Fatal("returned testdouble did not match")
		}
		if sliceMap[0]["testint"] != returned[0]["testint"] {
			t.Fatal("returned testint did not match")
		}

		expectedDecimal := sliceMap[0]["testdecimal"].(*inf.Dec)
		returnedDecimal := returned[0]["testdecimal"].(*inf.Dec)

		if expectedDecimal.Cmp(returnedDecimal) != 0 {
			t.Fatal("returned testdecimal did not match")
		}
		if !reflect.DeepEqual(sliceMap[0]["testset"], returned[0]["testset"]) {
			t.Fatal("returned testset did not match")
		}
		if !reflect.DeepEqual(sliceMap[0]["testmap"], returned[0]["testmap"]) {
			t.Fatal("returned testmap did not match")
		}

		expectedBigInt := sliceMap[0]["testvarint"].(*big.Int)
		returnedBigInt := returned[0]["testvarint"].(*big.Int)
		if expectedBigInt.Cmp(returnedBigInt) != 0 {
			t.Fatal("returned testvarint did not match")
		}
	}

	// Test for MapScan()
	testMap := make(map[string]interface{})
	if !session.Query(`SELECT * FROM slice_map_table`).Iter().MapScan(testMap) {
		t.Fatal("MapScan failed to work with one row")
	}
	if sliceMap[0]["testuuid"] != testMap["testuuid"] {
		t.Fatal("returned testuuid did not match")
	}
	if sliceMap[0]["testtimestamp"] != testMap["testtimestamp"] {
		t.Fatal("returned testtimestamp did not match")
	}
	if sliceMap[0]["testvarchar"] != testMap["testvarchar"] {
		t.Fatal("returned testvarchar did not match")
	}
	if sliceMap[0]["testbigint"] != testMap["testbigint"] {
		t.Fatal("returned testbigint did not match")
	}
	if !reflect.DeepEqual(sliceMap[0]["testblob"], testMap["testblob"]) {
		t.Fatal("returned testblob did not match")
	}
	if sliceMap[0]["testbool"] != testMap["testbool"] {
		t.Fatal("returned testbool did not match")
	}
	if sliceMap[0]["testfloat"] != testMap["testfloat"] {
		t.Fatal("returned testfloat did not match")
	}
	if sliceMap[0]["testdouble"] != testMap["testdouble"] {
		t.Fatal("returned testdouble did not match")
	}
	if sliceMap[0]["testint"] != testMap["testint"] {
		t.Fatal("returned testint did not match")
	}

	expectedDecimal := sliceMap[0]["testdecimal"].(*inf.Dec)
	returnedDecimal := testMap["testdecimal"].(*inf.Dec)

	if expectedDecimal.Cmp(returnedDecimal) != 0 {
		t.Fatal("returned testdecimal did not match")
	}

	if !reflect.DeepEqual(sliceMap[0]["testset"], testMap["testset"]) {
		t.Fatal("returned testset did not match")
	}
	if !reflect.DeepEqual(sliceMap[0]["testmap"], testMap["testmap"]) {
		t.Fatal("returned testmap did not match")
	}

}

func TestScanWithNilArguments(t *testing.T) {
	session := createSession(t)
	defer session.Close()

	if err := createTable(session, `CREATE TABLE scan_with_nil_arguments (
			foo   varchar,
			bar   int,
			PRIMARY KEY (foo, bar)
	)`); err != nil {
		t.Fatal("create:", err)
	}
	for i := 1; i <= 20; i++ {
		if err := session.Query("INSERT INTO scan_with_nil_arguments (foo, bar) VALUES (?, ?)",
			"squares", i*i).Exec(); err != nil {
			t.Fatal("insert:", err)
		}
	}

	iter := session.Query("SELECT * FROM scan_with_nil_arguments WHERE foo = ?", "squares").Iter()
	var n int
	count := 0
	for iter.Scan(nil, &n) {
		count += n
	}
	if err := iter.Close(); err != nil {
		t.Fatal("close:", err)
	}
	if count != 2870 {
		t.Fatalf("expected %d, got %d", 2870, count)
	}
}

func TestScanCASWithNilArguments(t *testing.T) {
	if *flagProto == 1 {
		t.Skip("lightweight transactions not supported. Please use Cassandra >= 2.0")
	}

	session := createSession(t)
	defer session.Close()

	if err := createTable(session, `CREATE TABLE scan_cas_with_nil_arguments (
		foo   varchar,
		bar   varchar,
		PRIMARY KEY (foo, bar)
	)`); err != nil {
		t.Fatal("create:", err)
	}

	foo := "baz"
	var cas string

	if applied, err := session.Query(`INSERT INTO scan_cas_with_nil_arguments (foo, bar)
		VALUES (?, ?) IF NOT EXISTS`,
		foo, foo).ScanCAS(nil, nil); err != nil {
		t.Fatal("insert:", err)
	} else if !applied {
		t.Fatal("insert should have been applied")
	}

	if applied, err := session.Query(`INSERT INTO scan_cas_with_nil_arguments (foo, bar)
		VALUES (?, ?) IF NOT EXISTS`,
		foo, foo).ScanCAS(&cas, nil); err != nil {
		t.Fatal("insert:", err)
	} else if applied {
		t.Fatal("insert should not have been applied")
	} else if foo != cas {
		t.Fatalf("expected %v but got %v", foo, cas)
	}

	if applied, err := session.Query(`INSERT INTO scan_cas_with_nil_arguments (foo, bar)
		VALUES (?, ?) IF NOT EXISTS`,
		foo, foo).ScanCAS(nil, &cas); err != nil {
		t.Fatal("insert:", err)
	} else if applied {
		t.Fatal("insert should not have been applied")
	} else if foo != cas {
		t.Fatalf("expected %v but got %v", foo, cas)
	}
}

func TestRebindQueryInfo(t *testing.T) {
	session := createSession(t)
	defer session.Close()

	if err := createTable(session, "CREATE TABLE rebind_query (id int, value text, PRIMARY KEY (id))"); err != nil {
		t.Fatalf("failed to create table with error '%v'", err)
	}

	if err := session.Query("INSERT INTO rebind_query (id, value) VALUES (?, ?)", 23, "quux").Exec(); err != nil {
		t.Fatalf("insert into rebind_query failed, err '%v'", err)
	}

	if err := session.Query("INSERT INTO rebind_query (id, value) VALUES (?, ?)", 24, "w00t").Exec(); err != nil {
		t.Fatalf("insert into rebind_query failed, err '%v'", err)
	}

	q := session.Query("SELECT value FROM rebind_query WHERE ID = ?")
	q.Bind(23)

	iter := q.Iter()
	var value string
	for iter.Scan(&value) {
	}

	if value != "quux" {
		t.Fatalf("expected %v but got %v", "quux", value)
	}

	q.Bind(24)
	iter = q.Iter()

	for iter.Scan(&value) {
	}

	if value != "w00t" {
		t.Fatalf("expected %v but got %v", "quux", value)
	}
}

//TestStaticQueryInfo makes sure that the application can manually bind query parameters using the simplest possible static binding strategy
func TestStaticQueryInfo(t *testing.T) {
	session := createSession(t)
	defer session.Close()

	if err := createTable(session, "CREATE TABLE static_query_info (id int, value text, PRIMARY KEY (id))"); err != nil {
		t.Fatalf("failed to create table with error '%v'", err)
	}

	if err := session.Query("INSERT INTO static_query_info (id, value) VALUES (?, ?)", 113, "foo").Exec(); err != nil {
		t.Fatalf("insert into static_query_info failed, err '%v'", err)
	}

	autobinder := func(q *QueryInfo) ([]interface{}, error) {
		values := make([]interface{}, 1)
		values[0] = 113
		return values, nil
	}

	qry := session.Bind("SELECT id, value FROM static_query_info WHERE id = ?", autobinder)

	if err := qry.Exec(); err != nil {
		t.Fatalf("expose query info failed, error '%v'", err)
	}

	iter := qry.Iter()

	var id int
	var value string

	iter.Scan(&id, &value)

	if err := iter.Close(); err != nil {
		t.Fatalf("query with exposed info failed, err '%v'", err)
	}

	if value != "foo" {
		t.Fatalf("Expected value %s, but got %s", "foo", value)
	}

}

type ClusteredKeyValue struct {
	Id      int
	Cluster int
	Value   string
}

func (kv *ClusteredKeyValue) Bind(q *QueryInfo) ([]interface{}, error) {
	values := make([]interface{}, len(q.Args))

	for i, info := range q.Args {
		fieldName := upcaseInitial(info.Name)
		value := reflect.ValueOf(kv)
		field := reflect.Indirect(value).FieldByName(fieldName)
		values[i] = field.Addr().Interface()
	}

	return values, nil
}

func upcaseInitial(str string) string {
	for i, v := range str {
		return string(unicode.ToUpper(v)) + str[i+1:]
	}
	return ""
}

//TestBoundQueryInfo makes sure that the application can manually bind query parameters using the query meta data supplied at runtime
func TestBoundQueryInfo(t *testing.T) {

	session := createSession(t)
	defer session.Close()

	if err := createTable(session, "CREATE TABLE clustered_query_info (id int, cluster int, value text, PRIMARY KEY (id, cluster))"); err != nil {
		t.Fatalf("failed to create table with error '%v'", err)
	}

	write := &ClusteredKeyValue{Id: 200, Cluster: 300, Value: "baz"}

	insert := session.Bind("INSERT INTO clustered_query_info (id, cluster, value) VALUES (?, ?,?)", write.Bind)

	if err := insert.Exec(); err != nil {
		t.Fatalf("insert into clustered_query_info failed, err '%v'", err)
	}

	read := &ClusteredKeyValue{Id: 200, Cluster: 300}

	qry := session.Bind("SELECT id, cluster, value FROM clustered_query_info WHERE id = ? and cluster = ?", read.Bind)

	iter := qry.Iter()

	var id, cluster int
	var value string

	iter.Scan(&id, &cluster, &value)

	if err := iter.Close(); err != nil {
		t.Fatalf("query with clustered_query_info info failed, err '%v'", err)
	}

	if value != "baz" {
		t.Fatalf("Expected value %s, but got %s", "baz", value)
	}

}

//TestBatchQueryInfo makes sure that the application can manually bind query parameters when executing in a batch
func TestBatchQueryInfo(t *testing.T) {

	if *flagProto == 1 {
		t.Skip("atomic batches not supported. Please use Cassandra >= 2.0")
	}

	session := createSession(t)
	defer session.Close()

	if err := createTable(session, "CREATE TABLE batch_query_info (id int, cluster int, value text, PRIMARY KEY (id, cluster))"); err != nil {
		t.Fatalf("failed to create table with error '%v'", err)
	}

	write := func(q *QueryInfo) ([]interface{}, error) {
		values := make([]interface{}, 3)
		values[0] = 4000
		values[1] = 5000
		values[2] = "bar"
		return values, nil
	}

	batch := session.NewBatch(LoggedBatch)
	batch.Bind("INSERT INTO batch_query_info (id, cluster, value) VALUES (?, ?,?)", write)

	if err := session.ExecuteBatch(batch); err != nil {
		t.Fatalf("batch insert into batch_query_info failed, err '%v'", err)
	}

	read := func(q *QueryInfo) ([]interface{}, error) {
		values := make([]interface{}, 2)
		values[0] = 4000
		values[1] = 5000
		return values, nil
	}

	qry := session.Bind("SELECT id, cluster, value FROM batch_query_info WHERE id = ? and cluster = ?", read)

	iter := qry.Iter()

	var id, cluster int
	var value string

	iter.Scan(&id, &cluster, &value)

	if err := iter.Close(); err != nil {
		t.Fatalf("query with batch_query_info info failed, err '%v'", err)
	}

	if value != "bar" {
		t.Fatalf("Expected value %s, but got %s", "bar", value)
	}
}

func injectInvalidPreparedStatement(t *testing.T, session *Session, table string) (string, *Conn) {
	if err := createTable(session, `CREATE TABLE `+table+` (
			foo   varchar,
			bar   int,
			PRIMARY KEY (foo, bar)
	)`); err != nil {
		t.Fatal("create:", err)
	}
	stmt := "INSERT INTO " + table + " (foo, bar) VALUES (?, 7)"
	conn := session.Pool.Pick(nil)
	flight := new(inflightPrepare)
	stmtsLRU.mu.Lock()
	stmtsLRU.lru.Add(conn.addr+stmt, flight)
	stmtsLRU.mu.Unlock()
	flight.info = &QueryInfo{
		Id: []byte{'f', 'o', 'o', 'b', 'a', 'r'},
		Args: []ColumnInfo{ColumnInfo{
			Keyspace: "gocql_test",
			Table:    table,
			Name:     "foo",
			TypeInfo: &TypeInfo{
				Type: TypeVarchar,
			},
		}},
	}
	return stmt, conn
}

func TestReprepareStatement(t *testing.T) {
	session := createSession(t)
	defer session.Close()
	stmt, conn := injectInvalidPreparedStatement(t, session, "test_reprepare_statement")
	query := session.Query(stmt, "bar")
	if err := conn.executeQuery(query).Close(); err != nil {
		t.Fatalf("Failed to execute query for reprepare statement: %v", err)
	}
}

func TestReprepareBatch(t *testing.T) {
	if *flagProto == 1 {
		t.Skip("atomic batches not supported. Please use Cassandra >= 2.0")
	}
	session := createSession(t)
	defer session.Close()
	stmt, conn := injectInvalidPreparedStatement(t, session, "test_reprepare_statement_batch")
	batch := session.NewBatch(UnloggedBatch)
	batch.Query(stmt, "bar")
	if err := conn.executeBatch(batch); err != nil {
		t.Fatalf("Failed to execute query for reprepare statement: %v", err)
	}

}

func TestQueryInfo(t *testing.T) {
	session := createSession(t)
	defer session.Close()

	conn := session.Pool.Pick(nil)
	info, err := conn.prepareStatement("SELECT release_version, host_id FROM system.local WHERE key = ?", nil)

	if err != nil {
		t.Fatalf("Failed to execute query for preparing statement: %v", err)
	}

	if len(info.Args) != 1 {
		t.Fatalf("Was not expecting meta data for %d query arguments, but got %d\n", 1, len(info.Args))
	}

	if *flagProto > 1 {
		if len(info.Rval) != 2 {
			t.Fatalf("Was not expecting meta data for %d result columns, but got %d\n", 2, len(info.Rval))
		}
	}
}

//TestPreparedCacheEviction will make sure that the cache size is maintained
func TestPreparedCacheEviction(t *testing.T) {
	session := createSession(t)
	defer session.Close()
	stmtsLRU.mu.Lock()
	stmtsLRU.Max(4)
	stmtsLRU.mu.Unlock()

	if err := createTable(session, "CREATE TABLE prepcachetest (id int,mod int,PRIMARY KEY (id))"); err != nil {
		t.Fatalf("failed to create table with error '%v'", err)
	}
	//Fill the table
	for i := 0; i < 2; i++ {
		if err := session.Query("INSERT INTO prepcachetest (id,mod) VALUES (?, ?)", i, 10000%(i+1)).Exec(); err != nil {
			t.Fatalf("insert into prepcachetest failed, err '%v'", err)
		}
	}
	//Populate the prepared statement cache with select statements
	var id, mod int
	for i := 0; i < 2; i++ {
		err := session.Query("SELECT id,mod FROM prepcachetest WHERE id = "+strconv.FormatInt(int64(i), 10)).Scan(&id, &mod)
		if err != nil {
			t.Fatalf("select from prepcachetest failed, error '%v'", err)
		}
	}

	//generate an update statement to test they are prepared
	err := session.Query("UPDATE prepcachetest SET mod = ? WHERE id = ?", 1, 11).Exec()
	if err != nil {
		t.Fatalf("update prepcachetest failed, error '%v'", err)
	}

	//generate a delete statement to test they are prepared
	err = session.Query("DELETE FROM prepcachetest WHERE id = ?", 1).Exec()
	if err != nil {
		t.Fatalf("delete from prepcachetest failed, error '%v'", err)
	}

	//generate an insert statement to test they are prepared
	err = session.Query("INSERT INTO prepcachetest (id,mod) VALUES (?, ?)", 3, 11).Exec()
	if err != nil {
		t.Fatalf("insert into prepcachetest failed, error '%v'", err)
	}

	//Make sure the cache size is maintained
	if stmtsLRU.lru.Len() != stmtsLRU.lru.MaxEntries {
		t.Fatalf("expected cache size of %v, got %v", stmtsLRU.lru.MaxEntries, stmtsLRU.lru.Len())
	}

	//Walk through all the configured hosts and test cache retention and eviction
	var selFound, insFound, updFound, delFound, selEvict bool
	for i := range session.cfg.Hosts {
		_, ok := stmtsLRU.lru.Get(session.cfg.Hosts[i] + ":9042SELECT id,mod FROM prepcachetest WHERE id = 1")
		selFound = selFound || ok

		_, ok = stmtsLRU.lru.Get(session.cfg.Hosts[i] + ":9042INSERT INTO prepcachetest (id,mod) VALUES (?, ?)")
		insFound = insFound || ok

		_, ok = stmtsLRU.lru.Get(session.cfg.Hosts[i] + ":9042UPDATE prepcachetest SET mod = ? WHERE id = ?")
		updFound = updFound || ok

		_, ok = stmtsLRU.lru.Get(session.cfg.Hosts[i] + ":9042DELETE FROM prepcachetest WHERE id = ?")
		delFound = delFound || ok

		_, ok = stmtsLRU.lru.Get(session.cfg.Hosts[i] + ":9042SELECT id,mod FROM prepcachetest WHERE id = 0")
		selEvict = selEvict || !ok

	}
	if !selEvict {
		t.Fatalf("expected first select statement to be purged, but statement was found in the cache.")
	}
	if !selFound {
		t.Fatalf("expected second select statement to be cached, but statement was purged or not prepared.")
	}
	if !insFound {
		t.Fatalf("expected insert statement to be cached, but statement was purged or not prepared.")
	}
	if !updFound {
		t.Fatalf("expected update statement to be cached, but statement was purged or not prepared.")
	}
	if !delFound {
		t.Error("expected delete statement to be cached, but statement was purged or not prepared.")
	}
}

//TestMarshalFloat64Ptr tests to see that a pointer to a float64 is marshalled correctly.
func TestMarshalFloat64Ptr(t *testing.T) {
	session := createSession(t)
	defer session.Close()

	if err := createTable(session, "CREATE TABLE float_test (id double, test double, primary key (id))"); err != nil {
		t.Fatal("create table:", err)
	}
	testNum := float64(7500)
	if err := session.Query(`INSERT INTO float_test (id,test) VALUES (?,?)`, float64(7500.00), &testNum).Exec(); err != nil {
		t.Fatal("insert float64:", err)
	}
}

func TestVarint(t *testing.T) {
	session := createSession(t)
	defer session.Close()

	if err := session.Query("CREATE TABLE varint_test (id varchar, test varint, test2 varint, primary key (id))").Exec(); err != nil {
		t.Fatal("create table:", err)
	}

	if err := session.Query(`INSERT INTO varint_test (id, test) VALUES (?, ?)`, "id", 0).Exec(); err != nil {
		t.Fatalf("insert varint: %v", err)
	}

	var result int
	if err := session.Query("SELECT test FROM varint_test").Scan(&result); err != nil {
		t.Fatalf("select from varint_test failed: %v", err)
	}

	if result != 0 {
		t.Errorf("Expected 0, was %d", result)
	}

	if err := session.Query(`INSERT INTO varint_test (id, test) VALUES (?, ?)`, "id", -1).Exec(); err != nil {
		t.Fatalf("insert varint: %v", err)
	}

	if err := session.Query("SELECT test FROM varint_test").Scan(&result); err != nil {
		t.Fatalf("select from varint_test failed: %v", err)
	}

	if result != -1 {
		t.Errorf("Expected -1, was %d", result)
	}

	if err := session.Query(`INSERT INTO varint_test (id, test) VALUES (?, ?)`, "id", int64(math.MaxInt32)+1).Exec(); err != nil {
		t.Fatalf("insert varint: %v", err)
	}

	var result64 int64
	if err := session.Query("SELECT test FROM varint_test").Scan(&result64); err != nil {
		t.Fatalf("select from varint_test failed: %v", err)
	}

	if result64 != int64(math.MaxInt32)+1 {
		t.Errorf("Expected %d, was %d", int64(math.MaxInt32)+1, result64)
	}

	biggie := new(big.Int)
	biggie.SetString("36893488147419103232", 10) // > 2**64
	if err := session.Query(`INSERT INTO varint_test (id, test) VALUES (?, ?)`, "id", biggie).Exec(); err != nil {
		t.Fatalf("insert varint: %v", err)
	}

	resultBig := new(big.Int)
	if err := session.Query("SELECT test FROM varint_test").Scan(resultBig); err != nil {
		t.Fatalf("select from varint_test failed: %v", err)
	}

	if resultBig.String() != biggie.String() {
		t.Errorf("Expected %s, was %s", biggie.String(), resultBig.String())
	}

	err := session.Query("SELECT test FROM varint_test").Scan(&result64)
	if err == nil || strings.Index(err.Error(), "out of range") == -1 {
		t.Errorf("expected our of range error since value is too big for int64")
	}

	// value not set in cassandra, leave bind variable empty
	resultBig = new(big.Int)
	if err := session.Query("SELECT test2 FROM varint_test").Scan(resultBig); err != nil {
		t.Fatalf("select from varint_test failed: %v", err)
	}

	if resultBig.Int64() != 0 {
		t.Errorf("Expected %s, was %s", biggie.String(), resultBig.String())
	}

	// can use double pointer to explicitly detect value is not set in cassandra
	if err := session.Query("SELECT test2 FROM varint_test").Scan(&resultBig); err != nil {
		t.Fatalf("select from varint_test failed: %v", err)
	}

	if resultBig != nil {
		t.Errorf("Expected %v, was %v", nil, *resultBig)
	}
}<|MERGE_RESOLUTION|>--- conflicted
+++ resolved
@@ -7,13 +7,10 @@
 import (
 	"bytes"
 	"flag"
-<<<<<<< HEAD
 	"math"
 	"math/big"
-=======
 	"fmt"
 	"log"
->>>>>>> 0a1aa597
 	"reflect"
 	"strconv"
 	"strings"
@@ -33,8 +30,8 @@
 	clusterSize  = 1
 	clusterHosts []string
 )
-
 func init() {
+
 	flag.Parse()
 	clusterHosts = strings.Split(*flagCluster, ",")
 	clusterSize = len(clusterHosts)
@@ -383,14 +380,9 @@
 			testint        int,
 			testdecimal    decimal,
 			testset        set<int>,
-<<<<<<< HEAD
 			testmap        map<varchar, varchar>,
 			testvarint     varint
-		)`).Exec(); err != nil {
-=======
-			testmap        map<varchar, varchar>
 		)`); err != nil {
->>>>>>> 0a1aa597
 		t.Fatal("create table:", err)
 	}
 	m := make(map[string]interface{})
